[build-system]
requires      = ["setuptools>=61.0.0", "wheel"]
build-backend = "setuptools.build_meta"

[project]
name = "langcheck"
version = "0.0.3"
description = "Simple, Pythonic building blocks to evaluate LLM-based applications"
readme = "README.md"
authors = [{ name = "Citadel AI", email = "info@citadel.co.jp" }]
license = { file = "LICENSE" }
classifiers = [
    "License :: OSI Approved :: MIT License",
    "Programming Language :: Python :: 3",
]
keywords = ["llm", "ai", "nlp", "evaluation", "validation", "testing"]
dependencies = [
    'tomli; python_version < "3.11"',
    'torch >= 2',
<<<<<<< HEAD
    'transformers >= 4.6',
    'sentence_transformers >= 2'
=======
    'transformers >= 4',
    'detoxify >= 0.5',
    'nltk >= 3',
    'pandas >= 1'
>>>>>>> f73f212b
]
requires-python = ">=3.8"

[project.optional-dependencies]
dev = ["yapf==0.40.1", "isort", "pytest", "sphinx", "furo", "ipykernel"]

[project.urls]
repository    = "https://github.com/citadel-ai/langcheck"<|MERGE_RESOLUTION|>--- conflicted
+++ resolved
@@ -17,15 +17,11 @@
 dependencies = [
     'tomli; python_version < "3.11"',
     'torch >= 2',
-<<<<<<< HEAD
     'transformers >= 4.6',
-    'sentence_transformers >= 2'
-=======
-    'transformers >= 4',
+    'sentence_transformers >= 2',
     'detoxify >= 0.5',
     'nltk >= 3',
     'pandas >= 1'
->>>>>>> f73f212b
 ]
 requires-python = ">=3.8"
 

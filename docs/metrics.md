# Metrics

This page describes LangCheck's metrics for evaluating LLMs.

## Importing Metrics

Inside the LangCheck package, metrics are first categorized by language. For example, {mod}`langcheck.metrics.en` contains all metrics for English text.

:::{tip}
For English text, you can also directly import metrics from {mod}`langcheck.metrics`, which contains all English metrics and language-agnostic metrics:

```python
# Short version
from langcheck.metrics import fluency
from langcheck.metrics import is_json_array

# Long version
from langcheck.metrics.en.reference_free_text_quality import fluency
from langcheck.metrics.text_structure import is_json_array
```
:::

Within each language, metrics are further categorized by metric type. For example, {mod}`langcheck.metrics.ja.reference_free_text_quality` contains all Japanese, reference-free text quality metrics. However, you can also import metrics from {mod}`langcheck.metrics.ja` directly.

So, for Japanese text, you can import Japanese text metrics from {mod}`langcheck.metrics.ja`, and language-agnostic metrics from {mod}`langcheck.metrics`.

```python
from langcheck.metrics.ja import fluency  # Japanese fluency metric
from langcheck.metrics import is_json_array  # Language-agnostic metric
```

The same is true for German text:

```python
from langcheck.metrics.de import fluency  # German fluency metric
from langcheck.metrics import is_json_array  # Language-agnostic metric
```


## Metric Types

LangCheck metrics are categorized by metric type, which correspond to the kind of ground truth data that's required.

<<<<<<< HEAD
|                                Type of Metric                                 |                                                     Examples                                                     |   Languages   |
| ----------------------------------------------------------------------------- | ---------------------------------------------------------------------------------------------------------------- | ------------- |
| [Reference-Free Text Quality Metrics](#reference-free-text-quality-metrics)   | `toxicity(generated_outputs)`<br>`sentiment(generated_outputs)`<br>`ai_disclaimer_similarity(generated_outputs)` | EN, JA, DE        |
| [Reference-Based Text Quality Metrics](#reference-based-text-quality-metrics) | `semantic_similarity(generated_outputs, reference_outputs)`<br>`rouge2(generated_outputs, reference_outputs)`    | EN, JA, DE        |
| [Source-Based Text Quality Metrics](#source-based-text-quality-metrics)       | `factual_consistency(generated_outputs, sources)`                                                                | EN, JA, DE        |
| [Text Structure Metrics](#text-structure-metrics)                             | `is_float(generated_outputs, min=0, max=None)`<br>`is_json_object(generated_outputs)`                            | All Languages |
| [Pairwise Text Quality Metrics](#pairwise-text-quality-metrics) | `pairwise_comparison(generated_outputs_a, generated_outputs_b, prompts)` | EN, JA |
=======
|                                Type of Metric                                 |                                                     Examples                                                     |   Languages    |
| ----------------------------------------------------------------------------- | ---------------------------------------------------------------------------------------------------------------- | -------------- |
| [Reference-Free Text Quality Metrics](#reference-free-text-quality-metrics)   | `toxicity(generated_outputs)`<br>`sentiment(generated_outputs)`<br>`ai_disclaimer_similarity(generated_outputs)` | EN, JA, DE, ZH |
| [Reference-Based Text Quality Metrics](#reference-based-text-quality-metrics) | `semantic_similarity(generated_outputs, reference_outputs)`<br>`rouge2(generated_outputs, reference_outputs)`    | EN, JA, DE, ZH |
| [Source-Based Text Quality Metrics](#source-based-text-quality-metrics)       | `factual_consistency(generated_outputs, sources)`                                                                | EN, JA, DE, ZH |
| [Text Structure Metrics](#text-structure-metrics)                             | `is_float(generated_outputs, min=0, max=None)`<br>`is_json_object(generated_outputs)`                            | All Languages  |
| [Pairwise Text Quality Metrics](#pairwise-text-quality-metrics)               | `pairwise_comparison(generated_outputs_a, generated_outputs_b, prompts)`                                         | EN             |
>>>>>>> d9adfd30

(reference-free-text-quality-metrics)=
### Reference-Free Text Quality Metrics

Reference-free metrics require no ground truth, and directly evaluate the quality of the generated text by itself.

An example metric is {func}`~langcheck.metrics.en.reference_free_text_quality.toxicity`, which directly evaluates the level of toxicity in some text as a score between 0 and 1.

(reference-based-text-quality-metrics)=
### Reference-Based Text Quality Metrics

Reference-based metrics require a ground truth output (a "reference") to compare LLM outputs against. For example, in a Q&A application, you might have human written answers as references.

An example metric is {func}`~langcheck.metrics.en.reference_based_text_quality.semantic_similarity`, which computes the semantic similarity between the LLM-generated text and the reference text as a score between -1 and 1.

(source-based-text-quality-metrics)=
### Source-Based Text Quality Metrics

Source-based metrics require a "source" text. Sources are inputs, but references are outputs. For example, in a Q&A application, the source might be relevant documents that are concatenated to the question and passed into the LLM's context window (this is called Retrieval Augmented Generation or RAG).

An example metric is {func}`~langcheck.metrics.en.source_based_text_quality.factual_consistency`, which compares the factual consistency between the LLM's generated text and the source text as a score between 0 and 1.

(text-structure-metrics)=
### Text Structure Metrics

Text structure metrics validate the format of the text (e.g. is the text valid JSON, an email address, an integer in a specified range). Compared to other metric types which can return floats, these metrics only return 0 or 1.

An example metric is {func}`~langcheck.metrics.text_structure.is_json_object`, which checks if the LLM-generated text is a valid JSON object.

(pairwise-text-quality-metrics)=
### Pairwise Text Quality Metrics

Pairwise metrics require two generated outputs (A and B) and the corresponding prompt. The reference output and source text are also optional inputs.

An example metric is {func}`~langcheck.metrics.en.pairwise_text_quality.pairwise_comparison`, which compares the quality of two generated outputs (`generated_outputs_a` and `generated_outputs_a`) in response to the given prompt. If a reference output and/or source text are provided, those are also taken into consideration to judge the quality of the outputs. The scores are either 0.0 (Response A is better), 0.5 (Tie), or 1.0 (Response B is better).

(computing-metrics-with-openai-models)=
### Computing Metrics with OpenAI Models

Several text quality metrics are computed using a model (e.g. `toxicity`, `sentiment`, `semantic_similarity`, `factual_consistency`). By default, LangCheck will download and use a model that can run locally on your machine (often from HuggingFace) so that the metric function works with no additional setup.

However, if you have an OpenAI API key, you can also configure these metrics to use an OpenAI model, which may provide more accurate results for more complex use cases. Here are some examples of how to do this:

```python
import os
from langcheck.metrics.en import semantic_similarity

generated_outputs = ["The cat is sitting on the mat."]
reference_outputs = ["The cat sat on the mat."]

# Option 1: Set OPENAI_API_KEY as an environment variable
os.environ["OPENAI_API_KEY"] = 'YOUR_OPENAI_API_KEY'
similarity_value = semantic_similarity(generated_outputs,
                                       reference_outputs,
                                       model_type='openai')

# Option 2: Pass in an OpenAI client directly
from openai import OpenAI

client = OpenAI(api_key='YOUR_OPENAI_API_KEY')
similarity_value = semantic_similarity(generated_outputs,
                                       reference_outputs,
                                       model_type='openai',
                                       openai_client=client)
```

Or, if you're using Azure OpenAI, here are some examples of how to use it:

```python
import os
from langcheck.metrics.en import semantic_similarity

generated_outputs = ["The cat is sitting on the mat."]
reference_outputs = ["The cat sat on the mat."]

# Option 1: Set the AZURE_OPENAI_KEY, OPENAI_API_VERSION, and
# AZURE_OPENAI_ENDPOINT environment variables
os.environ["AZURE_OPENAI_KEY"] = 'YOUR_AZURE_OPENAI_KEY'
os.environ["OPENAI_API_VERSION"] = 'YOUR_OPENAI_API_VERSION'
os.environ["AZURE_OPENAI_ENDPOINT"] = 'YOUR_AZURE_OPENAI_ENDPOINT'

# When using the Azure API type, you need to pass in your model's
# deployment name
similarity_value = semantic_similarity(
    generated_outputs,
    reference_outputs,
    model_type='azure_openai',
    openai_args={'model': 'YOUR_EMBEDDING_MODEL_DEPLOYMENT_NAME'})

# Option 2: Pass in an AzureOpenAI client directly
from openai import AzureOpenAI

client = AzureOpenAI(api_key='YOUR_AZURE_OPENAI_KEY',
                     api_version='YOUR_OPENAI_API_VERSION',
                     azure_endpoint='YOUR_AZURE_OPENAI_ENDPOINT')
similarity_value = semantic_similarity(
    generated_outputs,
    reference_outputs,
    model_type='azure_openai',
    openai_client=client,
    openai_args={'model': 'YOUR_EMBEDDING_MODEL_DEPLOYMENT_NAME'})
```<|MERGE_RESOLUTION|>--- conflicted
+++ resolved
@@ -41,23 +41,13 @@
 
 LangCheck metrics are categorized by metric type, which correspond to the kind of ground truth data that's required.
 
-<<<<<<< HEAD
-|                                Type of Metric                                 |                                                     Examples                                                     |   Languages   |
-| ----------------------------------------------------------------------------- | ---------------------------------------------------------------------------------------------------------------- | ------------- |
-| [Reference-Free Text Quality Metrics](#reference-free-text-quality-metrics)   | `toxicity(generated_outputs)`<br>`sentiment(generated_outputs)`<br>`ai_disclaimer_similarity(generated_outputs)` | EN, JA, DE        |
-| [Reference-Based Text Quality Metrics](#reference-based-text-quality-metrics) | `semantic_similarity(generated_outputs, reference_outputs)`<br>`rouge2(generated_outputs, reference_outputs)`    | EN, JA, DE        |
-| [Source-Based Text Quality Metrics](#source-based-text-quality-metrics)       | `factual_consistency(generated_outputs, sources)`                                                                | EN, JA, DE        |
-| [Text Structure Metrics](#text-structure-metrics)                             | `is_float(generated_outputs, min=0, max=None)`<br>`is_json_object(generated_outputs)`                            | All Languages |
-| [Pairwise Text Quality Metrics](#pairwise-text-quality-metrics) | `pairwise_comparison(generated_outputs_a, generated_outputs_b, prompts)` | EN, JA |
-=======
 |                                Type of Metric                                 |                                                     Examples                                                     |   Languages    |
 | ----------------------------------------------------------------------------- | ---------------------------------------------------------------------------------------------------------------- | -------------- |
 | [Reference-Free Text Quality Metrics](#reference-free-text-quality-metrics)   | `toxicity(generated_outputs)`<br>`sentiment(generated_outputs)`<br>`ai_disclaimer_similarity(generated_outputs)` | EN, JA, DE, ZH |
 | [Reference-Based Text Quality Metrics](#reference-based-text-quality-metrics) | `semantic_similarity(generated_outputs, reference_outputs)`<br>`rouge2(generated_outputs, reference_outputs)`    | EN, JA, DE, ZH |
 | [Source-Based Text Quality Metrics](#source-based-text-quality-metrics)       | `factual_consistency(generated_outputs, sources)`                                                                | EN, JA, DE, ZH |
 | [Text Structure Metrics](#text-structure-metrics)                             | `is_float(generated_outputs, min=0, max=None)`<br>`is_json_object(generated_outputs)`                            | All Languages  |
-| [Pairwise Text Quality Metrics](#pairwise-text-quality-metrics)               | `pairwise_comparison(generated_outputs_a, generated_outputs_b, prompts)`                                         | EN             |
->>>>>>> d9adfd30
+| [Pairwise Text Quality Metrics](#pairwise-text-quality-metrics)               | `pairwise_comparison(generated_outputs_a, generated_outputs_b, prompts)`                                         | EN, JA         |
 
 (reference-free-text-quality-metrics)=
 ### Reference-Free Text Quality Metrics

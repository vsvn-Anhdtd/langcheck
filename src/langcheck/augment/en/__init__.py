from langcheck.augment.en._change_case import change_case
from langcheck.augment.en._gender._gender import gender
from langcheck.augment.en._keyboard_typo import keyboard_typo
from langcheck.augment.en._ocr_typo import ocr_typo
from langcheck.augment.en._remove_punctuation import remove_punctuation
from langcheck.augment.en._rephrase import rephrase
from langcheck.augment.en._synonym import synonym

__all__ = [
<<<<<<< HEAD
    'change_case',
    'gender',
    'keyboard_typo',
    'ocr_typo',
    'remove_punctuation',
    'synonym',
=======
    'change_case', 'keyboard_typo', 'ocr_typo', 'synonym', 'remove_punctuation',
    'rephrase'
>>>>>>> e2bd62b4
]<|MERGE_RESOLUTION|>--- conflicted
+++ resolved
@@ -7,15 +7,6 @@
 from langcheck.augment.en._synonym import synonym
 
 __all__ = [
-<<<<<<< HEAD
-    'change_case',
-    'gender',
-    'keyboard_typo',
-    'ocr_typo',
-    'remove_punctuation',
-    'synonym',
-=======
-    'change_case', 'keyboard_typo', 'ocr_typo', 'synonym', 'remove_punctuation',
-    'rephrase'
->>>>>>> e2bd62b4
+    'change_case', 'gender', 'keyboard_typo', 'ocr_typo', 'synonym',
+    'remove_punctuation', 'rephrase'
 ]
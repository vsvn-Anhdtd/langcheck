--- conflicted
+++ resolved
@@ -7,13 +7,9 @@
 from transformers import AutoModelForSequenceClassification, AutoTokenizer
 
 from langcheck._handle_logs import _handle_logging_level
-<<<<<<< HEAD
+from langcheck.eval._validation import validate_parameters_reference_free
 from langcheck.eval.en.reference_free_text_quality import (_fluency_openai,
                                                            _toxicity_openai)
-=======
-from langcheck.eval._validation import validate_parameters_reference_free
-from langcheck.eval.en.reference_free_text_quality import _toxicity_openai
->>>>>>> d38b68fc
 from langcheck.eval.en.reference_free_text_quality import \
     sentiment as en_sentiment
 from langcheck.eval.eval_value import EvalValue

--- conflicted
+++ resolved
@@ -11,9 +11,5 @@
     metric_name: str
     prompts: Optional[List[str]]
     generated_outputs: List[str]
-<<<<<<< HEAD
     reference_outputs: Optional[List[str]]
-    metric_values: List[float]
-=======
-    metric_values: List[MetricValue]
->>>>>>> 9b6181cc
+    metric_values: List[MetricValue]
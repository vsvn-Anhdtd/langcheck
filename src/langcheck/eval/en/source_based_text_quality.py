--- conflicted
+++ resolved
@@ -35,15 +35,12 @@
     Returns:
         An EvalValue object
     '''
-<<<<<<< HEAD
     try:
         nltk.data.find('tokenizers/punkt')
     except LookupError:
         nltk.download('punkt')
 
-=======
     # TODO: Unify the validation that we do in all of the evaluation functions
->>>>>>> 8c29a757
     if len(generated_outputs) != len(sources):
         raise ValueError(
             'The generated outputs and sources lists must be of the same '

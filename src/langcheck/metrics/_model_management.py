import collections
import configparser
import os
from pathlib import Path


class ModelConfig:
    """
    A class to manage different models for multiple languages in the
    langcheck.
    This class allows setting and retrieving different model names.
    (like sentiment_model, semantic_similarity_model, etc.) for each language.
    It also supports loading model configurations from a file.
    """

    def __init__(self):
        """
        Initializes the ModelConfig with empty model dictionaries for each
        language.
        """
        self.__init__config()

    def __init__config(self):
        cwd = os.path.dirname(__file__)
        cfg = configparser.ConfigParser()
        # Initial DEFAULT config from modelconfig.ini
        cfg.read(os.path.join(Path(cwd), 'modelconfig.ini'))
        self.model_config = collections.defaultdict(dict)
        for lang in cfg.sections():
            for metric_type in cfg[lang]:
                self.model_config[lang][metric_type] = cfg.get(
                    section=lang, option=metric_type
                )  # type: ignore[reportGeneralIssue]  # NOQA:E501

    def reset(self):
        ''' reset all model used in langcheck to default'''
        self.__init__config()

    def get_metric_model(self, language: str, metric_type: str):
        """
<<<<<<< HEAD
        list the model used in current metric for a given language.
=======
        return the model used in current metric for a given language.
>>>>>>> b89ed303

        Args:
            language: The language for which to get the model.
            metric_type: The metric name.

        Raises:
            KeyError: If the specified language or model type is not found.
        """
        if language in self.model_config:
            if metric_type in self.model_config[language]:
                return self.model_config[language][metric_type]
            else:
                raise KeyError(
                    f"Model type '{metric_type}' not found for language '{language}'."  # NOQA:E501
                )
        else:
            raise KeyError(f"Language '{language}' not supported.")

    def list_metric_model(self, language: str, metric_type: str):
        """
        list the model used in current metric for a given language.

        Args:
            language: The language for which to get the model.
            metric_type: The metric name.

        Raises:
            KeyError: If the specified language or model type is not found.
        """
        if language in self.model_config:
            if metric_type in self.model_config[language]:
                print(self.model_config[language][metric_type])
            else:
                raise KeyError(
                    f"Model type '{metric_type}' not found for language '{language}'."  # NOQA:E501
                )
        else:
            raise KeyError(f"Language '{language}' not supported.")

    def set_model_for_metric(self, language: str, metric_type: str,
                             model_name: str):
        """
        Sets a specific model used in metric_type for a given language.

        Args:
            language: The language for which to set the model.
            metric_type: The type of the model (e.g., 'sentiment_model').
            model_name: The name of the model.

        Raises:
            KeyError: If the specified language is not supported.
        """
        if language in self.model_config:
            if metric_type in self.model_config[language]:
                self.model_config[language][metric_type] = model_name
            else:
                raise KeyError(f"Metrics '{metric_type}' not used in metric.")
        else:
            raise KeyError(f"Language '{language}' not supported.")

    def load_config_from_file(self, file_path: str):
        """
        Loads model configurations from a specified configuration file.

        The configuration file should have sections for each language with
        key-value pairs for each metrics and model_name.

        Args:
            file_path: The path to the configuration file containing model
            configurations.
        """
        config = configparser.ConfigParser()
        config.read(file_path)

        for lanuage_section in config.sections():
            if lanuage_section in self.model_config:
                for metric_type, model_name in config[lanuage_section].items():
                    if metric_type in self.model_config[lanuage_section]:
                        self.model_config[lanuage_section][
                            metric_type] = model_name  # NOQA:E501

    def save_config_to_disk(self, output_path: str):
        """
        Save Model Configuration to output path.
        Args:
            output_path: The path to save the configuration file
        """
        cfg = configparser.ConfigParser()
        cfg.read_dict(self.model_config)

        with open(output_path, 'w') as f:
            cfg.write(f)<|MERGE_RESOLUTION|>--- conflicted
+++ resolved
@@ -38,11 +38,7 @@
 
     def get_metric_model(self, language: str, metric_type: str):
         """
-<<<<<<< HEAD
-        list the model used in current metric for a given language.
-=======
         return the model used in current metric for a given language.
->>>>>>> b89ed303
 
         Args:
             language: The language for which to get the model.

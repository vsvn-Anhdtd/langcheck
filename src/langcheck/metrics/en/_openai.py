--- conflicted
+++ resolved
@@ -122,13 +122,9 @@
                     function_call={"name": self._function_name},
                     **self._openai_args,
                 )
-<<<<<<< HEAD
             # This sanity check is necessary to pass pyright since the openai
             # library is not typed.
             assert isinstance(response, dict)
-            response_message = response["choices"][0]["message"]
-=======
->>>>>>> 5eb02032
             function_args = json.loads(
                 response["choices"][0]["message"]["function_call"]["arguments"])
             assessment = function_args.get(self._argument_name)

from __future__ import annotations

from typing import Dict, List, Optional

import openai
import torch
from rouge_score import rouge_scorer
from sentence_transformers import SentenceTransformer, util

from langcheck.metrics._validation import validate_parameters_reference_based
from langcheck.metrics.metric_value import MetricValue


def semantic_similarity(
        generated_outputs: List[str] | str,
        reference_outputs: List[str] | str,
        prompts: Optional[List[str] | str] = None,
        embedding_model_type: str = 'local',
        openai_args: Optional[Dict[str, str]] = None) -> MetricValue[float]:
    '''Calculates the semantic similarities between the generated outputs and
    the reference outputs. The similarities are computed as the cosine
    similarities between the generated and reference embeddings. This metric
    takes on float values between [-1, 1], but typically ranges between 0 and 1
    where 0 is minimum similarity and 1 is maximum similarity. (NOTE: when using
    OpenAI embeddings, the cosine similarities tend to be skewed quite heavily
    towards higher numbers.)

    We currently support two embedding model types:

    1. The 'local' type, where the 'all-mpnet-base-v2' model is downloaded
    from HuggingFace and run locally. This is the default model type and
    there is no setup needed to run this.

    2. The 'openai' type, where we use OpenAI's 'text-embedding-ada-002' model
    by default (this is configurable). See
    https://langcheck.readthedocs.io/en/latest/metrics.html#computing-metrics-with-openai-models  # NOQA E501
    for examples on setting up the OpenAI API key.

    Ref:
        https://huggingface.co/tasks/sentence-similarity
        https://www.sbert.net/docs/usage/semantic_textual_similarity.html
        https://openai.com/blog/new-and-improved-embedding-model

    Args:
        generated_outputs: The model generated output(s) to evaluate
        reference_outputs: The reference output(s)
        prompts: The prompts used to generate the output(s). Prompts are
            optional metadata and not used to calculate the metric.
        embedding_model_type: The type of embedding model to use ('local' or
            'openai'), default 'local'
        openai_args: Dict of additional args to pass in to the
            `openai.Embedding.create` function, default None

    Returns:
        An :class:`~langcheck.metrics.metric_value.MetricValue` object
    '''
    generated_outputs, reference_outputs, prompts = validate_parameters_reference_based(  # NOQA E501
        generated_outputs, reference_outputs, prompts)
    assert embedding_model_type in [
        'local', 'openai'
    ], ('Unsupported embedding model type. '
        'The supported ones are ["local", "openai"]')

    if embedding_model_type == 'local':
        # The 'all-mpnet-base-v2' model has the highest average performance out
        # of all the existing sentence-transformer models that have been
        # evaluated.
        # Ref: https://www.sbert.net/docs/pretrained_models.html#model-overview
        model = SentenceTransformer('sentence-transformers/all-mpnet-base-v2')
        generated_embeddings = model.encode(generated_outputs)
        reference_embeddings = model.encode(reference_outputs)
    else:  # openai
        if openai_args is None:
            gen_embed_response = openai.Embedding.create(
                input=generated_outputs, model='text-embedding-ada-002')
            ref_embed_response = openai.Embedding.create(
                input=reference_outputs, model='text-embedding-ada-002')
        else:
            gen_embed_response = openai.Embedding.create(
                input=generated_outputs, **openai_args)
            ref_embed_response = openai.Embedding.create(
                input=reference_outputs, **openai_args)
        generated_embeddings = [
            item['embedding'] for item in gen_embed_response['data']
        ]
        reference_embeddings = [
            item['embedding'] for item in ref_embed_response['data']
        ]

    cosine_scores = util.pairwise_cos_sim(generated_embeddings,
                                          reference_embeddings)
    # Numerical instability can cause the dot product of almost identical
    # vectors to exceed 1.0 slightly, so we clip the outputs
    cosine_scores = torch.clamp(cosine_scores, -1.0, 1.0)

<<<<<<< HEAD
    return EvalValue(metric_name='semantic_similarity',
                     prompts=prompts,
                     generated_outputs=generated_outputs,
                     reference_outputs=reference_outputs,
                     sources=None,
                     metric_values=cosine_scores.tolist(),
                     language='en')
=======
    return MetricValue(metric_name='semantic_sim',
                       prompts=prompts,
                       generated_outputs=generated_outputs,
                       reference_outputs=reference_outputs,
                       sources=None,
                       metric_values=cosine_scores.tolist(),
                       language='en')
>>>>>>> 2d0b7e0b


def rouge1(generated_outputs: List[str] | str,
           reference_outputs: List[str] | str,
           prompts: Optional[List[str] | str] = None) -> MetricValue[float]:
    '''Calculates the F1 metrics of the ROUGE-1 scores between the generated
    outputs and the reference outputs. It evaluates the overlap of unigrams
    (single tokens) between the generated outputs and the reference outputs.
    This metric takes on float values between [0, 1], where 0 is no overlap and
    1 is complete overlap.

    Ref:
        https://github.com/google-research/google-research/tree/master/rouge

    Args:
        generated_outputs: The model generated output(s) to evaluate
        reference_outputs: The reference output(s)
        prompts: The prompts used to generate the output(s). Prompts are
            optional metadata and not used to calculate the metric.

    Returns:
        An :class:`~langcheck.metrics.metric_value.MetricValue` object
    '''
    generated_outputs, reference_outputs, prompts = validate_parameters_reference_based(  # NOQA E501
        generated_outputs, reference_outputs, prompts)

    scores = _rouge(generated_outputs, reference_outputs, 'rouge1')
    return MetricValue(metric_name='rouge1',
                       prompts=prompts,
                       generated_outputs=generated_outputs,
                       reference_outputs=reference_outputs,
                       sources=None,
                       metric_values=scores,
                       language='en')


def rouge2(generated_outputs: List[str] | str,
           reference_outputs: List[str] | str,
           prompts: Optional[List[str] | str] = None) -> MetricValue[float]:
    '''Calculates the F1 metrics of the ROUGE-2 scores between the generated
    outputs and the reference outputs. It evaluates the overlap of bigrams
    (two adjacent tokens) between the generated outputs and the reference
    outputs. This metric takes on float values between [0, 1], where 0 is no
    overlap and 1 is complete overlap.

    Ref:
        https://github.com/google-research/google-research/tree/master/rouge

    Args:
        generated_outputs: The model generated output(s) to evaluate
        reference_outputs: The reference output(s)
        prompts: The prompts used to generate the output(s). Prompts are
            optional metadata and not used to calculate the metric.

    Returns:
        An :class:`~langcheck.metrics.metric_value.MetricValue` object
    '''
    generated_outputs, reference_outputs, prompts = validate_parameters_reference_based(  # NOQA E501
        generated_outputs, reference_outputs, prompts)

    scores = _rouge(generated_outputs, reference_outputs, 'rouge2')
    return MetricValue(metric_name='rouge2',
                       prompts=prompts,
                       generated_outputs=generated_outputs,
                       reference_outputs=reference_outputs,
                       sources=None,
                       metric_values=scores,
                       language='en')


def rougeL(generated_outputs: List[str] | str,
           reference_outputs: List[str] | str,
           prompts: Optional[List[str] | str] = None) -> MetricValue[float]:
    '''Calculates the F1 metrics of the ROUGE-L scores between the generated
    outputs and the reference outputs. It evaluates the longest common
    subsequence (LCS) between the generated outputs and the reference outputs.
    This metric takes on float values between [0, 1], where 0 means that the LCS
    is empty and 1 means that the reference and generated outputs are the same.

    Ref:
        https://github.com/google-research/google-research/tree/master/rouge

    Args:
        generated_outputs: The model generated output(s) to evaluate
        reference_outputs: The reference output(s)
        prompts: The prompts used to generate the output(s). Prompts are
            optional metadata and not used to calculate the metric.

    Returns:
        An :class:`~langcheck.metrics.metric_value.MetricValue` object
    '''
    generated_outputs, reference_outputs, prompts = validate_parameters_reference_based(  # NOQA E501
        generated_outputs, reference_outputs, prompts)

    # The `rouge_score` package has two flavors of ROUGE-L [1]:
    # - 1) sentence-level, where newline characters are ignored
    # - 2) summary-level, where newline characters are interpreted as sentence
    #      boundaries
    #
    # We use (2) here (i.e. `rougeLsum`) because this is how `pyrouge` computes
    # the ROUGE-L score (https://github.com/bheinzerling/pyrouge), which is a
    # Python wrapper around original perl script implementation.
    #
    # [1] https://github.com/google-research/google-research/tree/master/rouge#two-flavors-of-rouge-l # NOQA E501
    scores = _rouge(generated_outputs, reference_outputs, 'rougeLsum')
    return MetricValue(metric_name='rougeL',
                       prompts=prompts,
                       generated_outputs=generated_outputs,
                       reference_outputs=reference_outputs,
                       sources=None,
                       metric_values=scores,
                       language='en')


def _rouge(generated_outputs: List[str], reference_outputs: List[str],
           rouge_type: str) -> List[float]:
    '''Helper function for computing the rouge1, rouge2, and rougeL metrics.
    This uses Google Research's implementation of ROUGE:
    https://github.com/google-research/google-research/tree/master/rouge

    Args:
        generated_outputs: A list of model generated outputs to evaluate
        reference_outputs: A list of reference outputs
        rouge_type: rouge1, rouge2, or rougeLsum

    Returns:
        A list of F1 values of the ROUGE scores
    '''
    assert rouge_type in ["rouge1", "rouge2", "rougeLsum"]
    scorer = rouge_scorer.RougeScorer([rouge_type], use_stemmer=True)
    scores = []
    for gen, ref in zip(generated_outputs, reference_outputs):
        score = scorer.score(gen, ref)
        scores.append(score[rouge_type].fmeasure)
    return scores<|MERGE_RESOLUTION|>--- conflicted
+++ resolved
@@ -93,23 +93,13 @@
     # vectors to exceed 1.0 slightly, so we clip the outputs
     cosine_scores = torch.clamp(cosine_scores, -1.0, 1.0)
 
-<<<<<<< HEAD
-    return EvalValue(metric_name='semantic_similarity',
-                     prompts=prompts,
-                     generated_outputs=generated_outputs,
-                     reference_outputs=reference_outputs,
-                     sources=None,
-                     metric_values=cosine_scores.tolist(),
-                     language='en')
-=======
-    return MetricValue(metric_name='semantic_sim',
+    return MetricValue(metric_name='semantic_similarity',
                        prompts=prompts,
                        generated_outputs=generated_outputs,
                        reference_outputs=reference_outputs,
                        sources=None,
                        metric_values=cosine_scores.tolist(),
                        language='en')
->>>>>>> 2d0b7e0b
 
 
 def rouge1(generated_outputs: List[str] | str,

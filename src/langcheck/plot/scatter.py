--- conflicted
+++ resolved
@@ -48,14 +48,6 @@
                       type='text',
                       placeholder='Type to search...'),
         ]),
-<<<<<<< HEAD
-        dcc.Graph(
-            id='scatter_plot',
-            config={
-                'displaylogo': False,
-                'modeBarButtonsToRemove': ['select', 'lasso2d', 'resetScale']
-            })
-=======
         html.Div([
             html.Span(id='num_results_message',
                       style={
@@ -69,7 +61,6 @@
                       'modeBarButtonsToRemove':
                       ['select', 'lasso2d', 'resetScale']
                   })
->>>>>>> c5e31064
     ])
 
     # This function gets called whenever the user types in the search boxes

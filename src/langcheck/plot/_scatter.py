--- conflicted
+++ resolved
@@ -169,12 +169,8 @@
 
     # Append "(other)" to the metric name of the second MetricValue if
     # necessary. (It's possible to plot two MetricValues from the same metric,
-<<<<<<< HEAD
     # e.g. if you compute semantic_similarity() with a local model and an OpenAI
     # model)
-=======
-    # e.g. if you compute semantic_sim() with a local model and an OpenAI model)
->>>>>>> e21184ec
     if metric_value.metric_name == other_metric_value.metric_name:
         other_metric_value = deepcopy(other_metric_value)
         other_metric_value.metric_name += ' (other)'

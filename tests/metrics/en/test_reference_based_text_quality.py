--- conflicted
+++ resolved
@@ -14,64 +14,37 @@
     'generated_outputs,reference_outputs',
     [("The cat sat on the mat.", "The cat sat on the mat."),
      (["The cat sat on the mat."], ["The cat sat on the mat."])])
-<<<<<<< HEAD
 def test_semantic_similarity_identical(generated_outputs, reference_outputs):
-    eval_value = semantic_similarity(generated_outputs,
-                                     reference_outputs,
-                                     embedding_model_type='local')
-    semantic_similarity_value = eval_value.metric_values[0]
+    metric_value = semantic_similarity(generated_outputs,
+                                       reference_outputs,
+                                       embedding_model_type='local')
+    semantic_similarity_value = metric_value.metric_values[0]
     assert 0.99 <= semantic_similarity_value <= 1
-=======
-def test_semantic_sim_identical(generated_outputs, reference_outputs):
-    metric_value = semantic_sim(generated_outputs,
-                                reference_outputs,
-                                embedding_model_type='local')
-    semantic_sim_value = metric_value.metric_values[0]
-    assert 0.99 <= semantic_sim_value <= 1
->>>>>>> 2d0b7e0b
 
 
 @pytest.mark.parametrize(
     'generated_outputs,reference_outputs',
     [("The CAT sat on the MAT.", "The cat sat on the mat."),
      (["The CAT sat on the MAT."], ["The cat sat on the mat."])])
-<<<<<<< HEAD
 def test_semantic_similarity_case_sensitivity(generated_outputs,
                                               reference_outputs):
-    eval_value = semantic_similarity(generated_outputs,
-                                     reference_outputs,
-                                     embedding_model_type='local')
-    semantic_similarity_value = eval_value.metric_values[0]
+    metric_value = semantic_similarity(generated_outputs,
+                                       reference_outputs,
+                                       embedding_model_type='local')
+    semantic_similarity_value = metric_value.metric_values[0]
     assert 0.9 <= semantic_similarity_value <= 1
-=======
-def test_semantic_sim_case_sensitivity(generated_outputs, reference_outputs):
-    metric_value = semantic_sim(generated_outputs,
-                                reference_outputs,
-                                embedding_model_type='local')
-    semantic_sim_value = metric_value.metric_values[0]
-    assert 0.9 <= semantic_sim_value <= 1
->>>>>>> 2d0b7e0b
 
 
 @pytest.mark.parametrize(
     'generated_outputs,reference_outputs',
     [("The cat sat on the mat.", "I like to eat ice cream."),
      (["The cat sat on the mat."], ["I like to eat ice cream."])])
-<<<<<<< HEAD
 def test_semantic_similarity_not_similar(generated_outputs, reference_outputs):
-    eval_value = semantic_similarity(generated_outputs,
-                                     reference_outputs,
-                                     embedding_model_type='local')
-    semantic_similarity_value = eval_value.metric_values[0]
+    metric_value = semantic_similarity(generated_outputs,
+                                       reference_outputs,
+                                       embedding_model_type='local')
+    semantic_similarity_value = metric_value.metric_values[0]
     assert 0.0 <= semantic_similarity_value <= 0.1
-=======
-def test_semantic_sim_not_similar(generated_outputs, reference_outputs):
-    metric_value = semantic_sim(generated_outputs,
-                                reference_outputs,
-                                embedding_model_type='local')
-    semantic_sim_value = metric_value.metric_values[0]
-    assert 0.0 <= semantic_sim_value <= 0.1
->>>>>>> 2d0b7e0b
 
 
 @pytest.mark.parametrize(
@@ -84,17 +57,10 @@
     # we mock the return value instead
     with patch('openai.Embedding.create',
                Mock(return_value=mock_embedding_response)):
-<<<<<<< HEAD
-        eval_value = semantic_similarity(generated_outputs,
-                                         reference_outputs,
-                                         embedding_model_type='openai')
-        semantic_similarity_value = eval_value.metric_values[0]
-=======
-        metric_value = semantic_sim(generated_outputs,
-                                    reference_outputs,
-                                    embedding_model_type='openai')
-        semantic_sim_value = metric_value.metric_values[0]
->>>>>>> 2d0b7e0b
+        metric_value = semantic_similarity(generated_outputs,
+                                           reference_outputs,
+                                           embedding_model_type='openai')
+        semantic_similarity_value = metric_value.metric_values[0]
         # Since the mock embeddings are the same for the generated and reference
         # outputs, the semantic similarity should be 1.
         assert 0.99 <= semantic_similarity_value <= 1

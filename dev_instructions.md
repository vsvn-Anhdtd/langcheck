--- conflicted
+++ resolved
@@ -9,10 +9,7 @@
 > python
 >>> from langcheck.eval import is_float
 >>> is_float(['1', '-2', '3.14', '999', 'asdf'], min=0, max=10)
-<<<<<<< HEAD
 EvalValue(metric_name='is_float', prompts=None, generated_outputs=['1', '-2', '3.14', '999', 'asdf'], reference_outputs=None, metric_values=[1, 0, 1, 0, 0])
-=======
-EvalValue(metric_name='is_float', prompts=None, generated_outputs=['1', '-2', '3.14', '999', 'asdf'], metric_values=[1, 0, 1, 0, 0])
 
 # Run tests
 > python -m pytest -s -vv
@@ -26,7 +23,6 @@
 # Generate .html files from the .rst files (use autodoc to populate .html files at the function-level)
 > cd docs && make html
 > cd _build/html && python -m http.server
->>>>>>> 9b6181cc
 ```
 
 To publish the package:
